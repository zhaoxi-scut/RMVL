/**
 * @file client.hpp
 * @author zhaoxi (535394140@qq.com)
 * @brief OPC UA 客户端
 * @version 2.2
 * @date 2024-03-07
 *
 * @copyright Copyright 2024 (c), zhaoxi
 *
 */

#pragma once

#include <array>

#include <open62541/client_subscriptions.h>

#include "object.hpp"
#include "view.hpp"

namespace rm
{

//! @addtogroup opcua
//! @{

//! @example samples/opcua/opcua_client.cpp OPC UA 客户端例程

//! OPC UA 客户端视图
class ClientView
{
public:
    ClientView() = default;

    /**
     * @brief 创建不占有生命周期的 OPC UA 客户端视图，在 OPC UA 方法节点中使用特别有效
     *
     * @param[in] client OPC UA 客户端指针
     */
    ClientView(UA_Client *client) : _client(client) {}

    ClientView &operator=(UA_Client *const client)
    {
        _client = client;
        return *this;
    }

    /**
     * @brief 获取路径搜索必要信息
     * @brief 需要配合管道运算符 `|` 完成路径搜索
     * @code{.cpp}
     * auto dst_mode = src_node | clt.find("person") | clt.find("name");
     * @endcode
     *
     * @param[in] browse_name 浏览名
     * @param[in] ns 命名空间索引，默认为 `1`
     * @return 目标节点信息
     * @retval fnic `[_client, browse_name]` 元组
     */
    inline FindNodeInClient find(std::string_view browse_name, uint16_t ns = 1U) const { return {_client, browse_name, ns}; }

    /**
     * @brief 从指定的变量节点读数据
     *
     * @param[in] node 既存的变量节点的 `NodeId`
     * @return 读出的用 `rm::Variable` 表示的数据，未成功读取则返回空
     */
    Variable read(const NodeId &node) const;

    /**
     * @brief 给指定的变量节点写数据
     *
     * @param[in] node 既存的变量节点的 `NodeId`
     * @param[in] val 待写入的数据
     * @return 是否写入成功
     */
    bool write(const NodeId &node, const Variable &val) const;

private:
    UA_Client *_client{nullptr}; //!< 客户端指针
};

/**
 * @brief 数据变更通知回调函数
 *
 * @param[in] client_view 客户端视图，指代当前客户端
 * @param[in] value 数据发生变更后的变量
 */
using DataChangeNotificationCallback = std::function<void(ClientView, const Variable &)>;

using EventNotificationCallback = std::function<void(ClientView, const std::vector<Variable> &)>;

//! OPC UA 客户端
class Client
{
public:
    /****************************** 通用配置 ******************************/

    /**
     * @brief 创建新的客户端对象，并建立连接
     *
     * @param[in] address 连接地址，形如 `opc.tcp://127.0.0.1:4840`
     * @param[in] usr 用户信息
     */
    Client(std::string_view address, const UserConfig &usr = {});
    ~Client();

    Client(const Client &) = delete;
    Client(Client &&) = default;

    Client &operator=(const Client &) = delete;
    Client &operator=(Client &&) = default;

    operator ClientView() const { return _client; }

    /****************************** 路径搜索 ******************************/

    /**
     * @brief 获取路径搜索必要信息
     * @brief 需要配合管道运算符 `|` 完成路径搜索
     * @code{.cpp}
     * auto dst_mode = src_node | clt.find("person") | clt.find("name");
     * @endcode
     *
     * @param[in] browse_name 浏览名
     * @param[in] ns 命名空间索引，默认为 `1`
     * @return 目标节点信息
     * @retval fnic `[_client, browse_name]` 元组
     */
    inline FindNodeInClient find(std::string_view browse_name, uint16_t ns = 1U) const { return {_client, browse_name, ns}; }

    /****************************** 功能配置 ******************************/

    //! 是否成功创建客户端并成功连接到服务器
    inline bool ok() const { return _client != nullptr; }

    /**
     * @brief 在网络上监听并处理到达的异步响应，同时进行内部维护、安全通道的更新和订阅管理
     * @brief
     * - 执行事件循环，等效于 ROS/ROS2 工具包中的 `ros::spin()` 以及 `rclcpp::spin()`
     */
    void spin() const;

    /**
     * @brief 在网络上监听并处理到达的异步响应，同时进行内部维护、安全通道的更新和订阅管理
     * @brief
     * - 处理当前已到来的事件，等效于 ROS/ROS2 工具包中的 `ros::spinOnce()` 以及 `rclcpp::spin_some()`
     */
    void spinOnce() const;

    /**
     * @brief 从指定的变量节点读数据
     *
     * @param[in] node 既存的变量节点的 `NodeId`
     * @return 读出的用 `rm::Variable` 表示的数据，未成功读取则返回空
     */
    Variable read(const NodeId &node) const;

    /**
     * @brief 给指定的变量节点写数据
     *
     * @param[in] node 既存的变量节点的 `NodeId`
     * @param[in] val 待写入的数据
     * @return 是否写入成功
     */
    bool write(const NodeId &node, const Variable &val) const;

    /**
     * @brief 在客户端调用指定对象节点中的方法
     *
     * @param[in] obj_node 对象节点
     * @param[in] name 方法名
     * @param[in] inputs 输入参数列表
     * @param[out] outputs 输出参数列表
     * @return 是否成功完成当前操作
     */
    bool call(const NodeId &obj_node, const std::string &name, const std::vector<Variable> &inputs, std::vector<Variable> &outputs) const;

    /**
     * @brief 在客户端调用 ObjectsFolder 中的方法
     *
     * @param[in] name 方法名 `browse_name`
     * @param[in] inputs 输入参数列表
     * @param[out] outputs 输出参数列表
     * @return 是否成功完成当前操作
     */
    inline bool call(const std::string &name, const std::vector<Variable> &inputs, std::vector<Variable> &outputs) const { return call(nodeObjectsFolder, name, inputs, outputs); }

    /**
     * @brief 添加 OPC UA 视图节点 ViewNode 至 `ViewsFolder` 中
     *
     * @param[in] view `rm::View` 表示的视图
     * @return 添加至服务器后，对应视图节点的唯一标识 `NodeId`
     */
    NodeId addViewNode(const View &view) const;

    /**
     * @brief 创建变量节点监视项，以实现订阅节点的功能
     * @brief
     * - 服务器在设定的采样频率 `opcua_param.SAMPLING_INTERVAL` 下监视变量，若发生更改会尝试发出通知，通知的发送频率受到
     *   `opcua_param.PUBLISHING_INTERVAL` 控制。当客户端收到通知时，执行 `on_change` 回调函数
     * @brief
     * - 类似于 ROS 中的订阅话题，这里是订阅变量节点
     *
     * @param[in] node 待监视节点的 `NodeId`
     * @param[in] on_change 数据变更可调用对象
     * @param[in] queue_size 通知存放的队列大小，若队列已满，新的通知会覆盖旧的通知，默认为 `10`
     * @return 变量节点监视创建成功？
     */
    bool monitor(NodeId node, DataChangeNotificationCallback on_change, uint32_t queue_size = 10);

    /**
     * @brief 创建事件监视项，以实现事件的订阅功能
     *
     * @param[in] node 待监视节点的 `NodeId`
     * @param[in] names 关注的事件属性名列表，参考 Event::data()
     * @param[in] on_event 事件回调函数
     * @return 事件监视创建成功？
     */
    bool monitor(NodeId node, const std::vector<std::string> &names, EventNotificationCallback on_event);

    /**
     * @brief 移除监视项
     *
     * @param[in] node 待移除监视项的节点号
     * @return 是否成功移除监视项
     */
    bool remove(NodeId node);

private:
    //! 客户端指针
    UA_Client *_client{nullptr};
    //! 节点号监视项映射表 `[NodeId : [SubId, MonitorId]]`
    std::unordered_map<UA_UInt32, std::array<UA_UInt32, 2>> _monitor_map;
<<<<<<< HEAD
=======
    //! 数据变更通知回调函数
    std::vector<std::unique_ptr<DataChangeNotificationCallback>> _dccb_gc{};
    //! 事件通知回调函数
    std::vector<std::unique_ptr<EventNotificationCallback>> _encb_gc{};
>>>>>>> e1661617
};

//! @} opcua

} // namespace rm<|MERGE_RESOLUTION|>--- conflicted
+++ resolved
@@ -232,13 +232,10 @@
     UA_Client *_client{nullptr};
     //! 节点号监视项映射表 `[NodeId : [SubId, MonitorId]]`
     std::unordered_map<UA_UInt32, std::array<UA_UInt32, 2>> _monitor_map;
-<<<<<<< HEAD
-=======
     //! 数据变更通知回调函数
     std::vector<std::unique_ptr<DataChangeNotificationCallback>> _dccb_gc{};
     //! 事件通知回调函数
     std::vector<std::unique_ptr<EventNotificationCallback>> _encb_gc{};
->>>>>>> e1661617
 };
 
 //! @} opcua
