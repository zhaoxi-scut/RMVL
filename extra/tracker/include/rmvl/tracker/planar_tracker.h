/**
 * @file planar_tracker.h
 * @author RoboMaster Vision Community
 * @brief 平面目标追踪器头文件
 * @version 1.0
 * @date 2021-08-21
 *
 * @copyright Copyright 2021 (c), RoboMaster Vision Community
 *
 */

#pragma once

<<<<<<< HEAD
#include "rmvl/algorithm/kalman.hpp"
=======
>>>>>>> 16a4b0a3
#include "rmvl/combo/armor.h"
#include "rmvl/core/kalman.hpp"

#include "tracker.h"

namespace rm
{

//! @addtogroup planar_tracker
//! @{

//! 平面目标追踪器
class PlanarTracker final : public tracker
{
public:
    using ptr = std::shared_ptr<PlanarTracker>;
    using const_ptr = std::shared_ptr<const PlanarTracker>;

    //! @cond
    explicit PlanarTracker(combo::ptr p_combo);
    //! @endcond

    /**
     * @brief 构建 PlanarTracker
     *
     * @param[in] p_combo 第一帧平面目标组合特征（不允许为空）
     */
    static inline ptr make_tracker(combo::ptr p_combo) { return std::make_shared<PlanarTracker>(p_combo); }

    /**
     * @brief 从另一个追踪器进行构造
     *
     * @return 指向新追踪器的共享指针
     */
    tracker::ptr clone() override;

    RMVL_TRACKER_CAST(PlanarTracker)

    /**
     * @brief 丢失目标时，使用时间点和陀螺仪数据更新平面目标追踪器
     *
     * @param[in] tick 时间点
     * @param[in] gyro_data 陀螺仪数据
     */
    void update(double tick, const GyroData &gyro_data) override;

    /**
     * @brief 使用捕获的 `combo` 更新平面目标追踪器
     *
     * @param[in] p_combo 待传入 tracker 的平面目标，必须严格保证不为空
     */
    void update(combo::ptr p_combo) override;

private:
    /**
     * @brief 将 combo 中的数据更新至 tracker
     *
     * @param[in] p_combo combo::ptr 指针
     */
    void updateData(combo::ptr p_combo);

    //! 初始化 tracker 的距离和运动滤波器
    void initFilter();

    /**
     * @brief 更新状态类型
     *
     * @param[in] stat 类型
     */
    void updateType(RMStatus stat);

    /**
     * @brief 更新距离滤波器
     */
    void updateDistanceFilter();

    /**
     * @brief 更新运动滤波器
     * @note 帧差时间 t: (若只有一帧则取默认采样时间，否则取平均数值)
     */
    void updateMotionFilter();

    KF21f _distance_filter;             //!< 距离滤波器
    KF42f _motion_filter;               //!< 运动滤波器
    std::deque<float> _relative_speeds; //!< 图像速度的容器
    std::deque<RMStatus> _type_deque;   //!< 状态队列
};

//! @} planar_tracker

} // namespace rm<|MERGE_RESOLUTION|>--- conflicted
+++ resolved
@@ -11,12 +11,8 @@
 
 #pragma once
 
-<<<<<<< HEAD
 #include "rmvl/algorithm/kalman.hpp"
-=======
->>>>>>> 16a4b0a3
 #include "rmvl/combo/armor.h"
-#include "rmvl/core/kalman.hpp"
 
 #include "tracker.h"
 
