--- conflicted
+++ resolved
@@ -335,8 +335,8 @@
   set(para_include_path)
   # has module
   if(PARA_MODULE)
-<<<<<<< HEAD
-    set(para_include_path "rmvlpara/${module_name}/${target_name}.h")
+    set(header_ext "h")
+    set(para_include_path "rmvlpara/${module_name}/${target_name}.${header_ext}")
     if(WITH_OPENCV)
       configure_file(
         ${para_template_path}/para_generator_source.in
@@ -346,7 +346,8 @@
     endif()
   # dosen't have module
   else()
-    set(para_include_path "rmvlpara/${module_name}.hpp")
+    set(header_ext "hpp")
+    set(para_include_path "rmvlpara/${module_name}.${header_ext}")
     if(WITH_OPENCV)
       configure_file(
         ${para_template_path}/para_generator_source.in
@@ -354,24 +355,6 @@
         @ONLY
       )
     endif()
-=======
-    set(header_ext "h")
-    set(para_include_path "rmvlpara/${module_name}/${target_name}.${header_ext}")
-    configure_file(
-      ${para_template_path}/para_generator_source.in
-      ${CMAKE_CURRENT_LIST_DIR}/src/${target_name}/para/param.cpp
-      @ONLY
-    )
-  # dosen't have module
-  else()
-    set(header_ext "hpp")
-    set(para_include_path "rmvlpara/${module_name}.${header_ext}")
-    configure_file(
-      ${para_template_path}/para_generator_source.in
-      ${CMAKE_CURRENT_LIST_DIR}/src/para/param.cpp
-      @ONLY
-    )
->>>>>>> 1427a13b
     set(def_new_group "${def_new_group}//! @addtogroup para\n//! @{\n")
     set(def_new_group "${def_new_group}//! @defgroup para_${module_name} ${module_name} 的参数模块\n")
     set(def_new_group "${def_new_group}//! @addtogroup para_${module_name}\n//! @{\n")
