--- conflicted
+++ resolved
@@ -316,14 +316,11 @@
     UA_Server *_server; //!< OPC UA 服务器指针
     bool _running{};    //!< 服务器运行状态
     std::thread _run;   //!< 服务器运行线程
-<<<<<<< HEAD
-=======
 
 private:
     mutable std::vector<std::unique_ptr<ValueCallbackWrapper>> _vcb_gc;       //!< 值回调函数
     mutable std::vector<std::unique_ptr<DataSourceCallbackWrapper>> _dscb_gc; //!< 数据源回调函数
     mutable std::vector<std::unique_ptr<MethodCallback>> _mcb_gc;             //!< 方法回调函数
->>>>>>> e1661617
 };
 
 //! @} opcua
